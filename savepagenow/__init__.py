#!/usr/bin/env python
# -*- coding: utf-8 -*-
import requests
from .exceptions import CachedPage
from six.moves.urllib.parse import urljoin
__version__ = "0.0.5"


def capture(
    target_url,
<<<<<<< HEAD
=======
    archive="web.archive.org",
>>>>>>> 35cabcf1
    user_agent="savepagenow (https://github.com/pastpages/savepagenow)",
    accept_cache=False
):
    if archive == "webcitation.org":
        return capture_webcitation(target_url, user_agent=user_agent)
    elif archive == "archive.is":
        return capture_archive_is(target_url, user_agent=user_agent)
    else:
        return capture_web_archive_org(target_url, user_agent=user_agent,
                                       accept_cache=accept_cache)


def capture_web_archive_org(target_url, user_agent, accept_cache):
    """
    Archives the provided URL using archive.org's Wayback Machine.

    Returns the archive.org URL where the capture is stored.
    """
    # Put together the URL that will save our request
    domain = "http://web.archive.org"
    save_url = urljoin(domain, "/save/")
    request_url = save_url + target_url

    # Send the capture request to achive.org
    headers = {
        'User-Agent': user_agent,
    }
    response = requests.get(request_url, headers=headers)

    # Put together the URL where this page is archived
    archive_id = response.headers['Content-Location']
    archive_url = urljoin(domain, archive_id)

    # Determine if the response was cached
    cached = response.headers['X-Page-Cache'] == 'HIT'
    if cached:
        if not accept_cache:
            raise CachedPage("archive.org returned a cached version of this page: {}".format(
                archive_url
            ))

    # Return that
    return archive_url


<<<<<<< HEAD
=======
def capture_webcitation(target_url, user_agent):
    """
    Archives the provided URL using webcitation.org's submission form

    Returns the archive.is URL where the capture is stored.
    """

    def random_email():
        """
        Helper function for capture_webcitation

        Webcitation requires you to include an email address when submitting

        They do not check if it is valid
        """
        import random
        from six.moves import range
        alpha = "abcdefghijklmnopqrstuvwxyz"
        choices = alpha + "0123456789"
        domains = [".com", ".org", ".edu", ".co.uk", ".net"]
        text = []

        # build the user portion of the email
        for i in range(0, random.randint(2, 4)):
            # need 2-4 individual chunks with length between 1-3 characters
            for j in range(0, random.randint(1, 3)):
                text.append(choices[random.randint(0, len(choices) - 1)])

        text.append('@')

        # build the email host
        for i in range(0, random.randint(2, 3)):
            for j in range(0, random.randint(1, 3)):
                text.append(alpha[random.randint(0, len(alpha) - 1)])

        text.append(domains[random.randint(0, 4)])

        return ''.join(text)

    # Put together the URL that will save our request
    domain = "http://www.webcitation.org"
    save_url = urljoin(domain, "/archive.php")

    # generate the random email
    email = random_email()

    # Send the capture request to webcitation.org
    headers = {
        'User-Agent': user_agent,
    }
    data = {"email": email, "url": target_url}
    response = requests.post(save_url, headers=headers, data=data)

    # build the regular expression to find
    # the location of the archived resource
    import re
    archived_location_regex = re.compile(r"""(          # begin capture group
                                       [A-Za-z]{4,5}:// # matches http(s)://
                                       [a-z]{3}\.       # matches www.
                                       [a-z]{11}        # matches webcitation
                                       \.[a-z]{3}/      # matches .org/
                                       [a-zA-z0-9]{9}   # matches 9 character
                                                        # archived resource
                                                        # unique identifier
                                       )                # end capture group
                                       """, re.X)

    # search through the returned html page for the location
    # to the archived resource
    # when found, the url-m is contained in group 0 of the returned MatchObject
    # see https://docs.python.org/3/library/re.html#re.regex.search
    archive_url = archived_location_regex.search(response.text).group(0)

    return archive_url


def capture_archive_is(target_url, user_agent):
    """
    Archives the provided URL using archive.is's submission form

    Returns the archive.is URL where the capture is stored.
    """
    # Put together the URL that will save our request
    domain = "http://archive.is"
    save_url = urljoin(domain, "/submit/")

    # Send the capture request to archive.is
    headers = {
        'User-Agent': user_agent,
    }
    data = {"coo": '', "url": target_url}
    response = requests.post(save_url, headers=headers, data=data)

    # archive.is returns a link format timemap in the header field link
    # but if it was the first time archive.is has archived the uri-r
    # or for some other reason unknown at this time
    # this information will not be present so resort to searching the
    # returned html page
    import re
    memento_re = re.compile('"(http(?:s)?://archive\.is/(?:[0-9]{14}/(?:\b)?)?'
                            '[-a-zA-Z0-9@:%_+.~#?&/=]+)"',
                            re.IGNORECASE | re.MULTILINE)
    mementos = memento_re.findall(response.text)

    # the url to the memento is the first element in the list
    return mementos[0]


>>>>>>> 35cabcf1
def capture_or_cache(
    target_url,
    user_agent="savepagenow (https://github.com/pastpages/savepagenow)"
):
    try:
        return capture(target_url, user_agent=user_agent, accept_cache=False), True
    except CachedPage:
        return capture(target_url, user_agent=user_agent, accept_cache=True), False<|MERGE_RESOLUTION|>--- conflicted
+++ resolved
@@ -8,10 +8,7 @@
 
 def capture(
     target_url,
-<<<<<<< HEAD
-=======
     archive="web.archive.org",
->>>>>>> 35cabcf1
     user_agent="savepagenow (https://github.com/pastpages/savepagenow)",
     accept_cache=False
 ):
@@ -57,8 +54,6 @@
     return archive_url
 
 
-<<<<<<< HEAD
-=======
 def capture_webcitation(target_url, user_agent):
     """
     Archives the provided URL using webcitation.org's submission form
@@ -167,7 +162,16 @@
     return mementos[0]
 
 
->>>>>>> 35cabcf1
+def capture_or_cache(
+    target_url,
+    user_agent="savepagenow (https://github.com/pastpages/savepagenow)"
+):
+    try:
+        return capture(target_url, user_agent=user_agent, accept_cache=False), True
+    except CachedPage:
+        return capture(target_url, user_agent=user_agent, accept_cache=True), False
+
+
 def capture_or_cache(
     target_url,
     user_agent="savepagenow (https://github.com/pastpages/savepagenow)"
